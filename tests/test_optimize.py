--- conflicted
+++ resolved
@@ -128,17 +128,6 @@
     assert time < 0.1
 
 
-<<<<<<< HEAD
-def test_loss_function_none():
-    def fn(params):
-        return None
-
-    param_space = {'x': UniformDistribution(0, 5, q=1),
-                   'y': UniformDistribution(0, 1)}
-
-    best_params, score, time = optimize(fn=fn, param_space=param_space, size=200, generation_count=50000,
-                                        maximize_fn=True, verbose=False, target=5)
-=======
 def test_random_seed():
     def fn(params):
         loss = params['x']
@@ -155,4 +144,14 @@
     assert score1 == score2
     assert best_params1 != best_params3
     assert best_params1 != best_params3
->>>>>>> 0ef55dc1
+
+
+def test_loss_function_none():
+    def fn(params):
+        return None
+
+    param_space = {'x': UniformDistribution(0, 5, q=1),
+                   'y': UniformDistribution(0, 1)}
+
+    best_params, score, time = optimize(fn=fn, param_space=param_space, size=200, generation_count=50000,
+                                        maximize_fn=True, verbose=False, target=5)